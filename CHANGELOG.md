# Change Log

This project follows [Semantic Versioning](CONTRIBUTING.md).

## Proposals

We do not give estimated times for completion on `Accepted` Proposals.

- [Accepted](https://github.com/cartalyst/stripe/labels/Accepted)
- [Rejected](https://github.com/cartalyst/stripe/labels/Rejected)

---

<<<<<<< HEAD
### v2.0.2 - 2016-02-17

`FIXED`

- Fixed exception handler to only handle client exceptions.

### v2.0.1 - 2016-02-10

`FIXED`

- Version constant on Stripe class.

### v2.0.0 - 2016-01-17

`UPDATED`

- Updated to Guzzle 6.
=======
### v1.0.9 - 2016-02-26

`ADDED`

- Country Specs API.
- Delete endpoint to the Skus API.
>>>>>>> a7869606

### v1.0.8 - 2016-02-17

`FIXED`

- Fixed `__call` method to work with Mockery.

### v1.0.7 - 2015-12-12

`FIXED`

- Issue when the rate limit was reached a wrong exception was being thrown.

### v1.0.6 - 2015-10-14

`FIXED`

- Issue where the amount was not being converted properly if passed without decimals! This reverts the previous fix with a better fix.

`ADDED`

- Bank Accounts (ExternalAccounts) API.
- API tests.

### v1.0.5 - 2015-09-29

`ADDED`

- [Relay](https://stripe.com/relay) endpoints.

### v1.0.4 - 2015-09-18

`FIXED`

- Issue where the `amount` that was not being automatically converted properly.

`ADDED`

- A new `AmountConverter` class that automatically converts the `amount`.
- A methods to the Stripe class to get and set the Amount Converter class easily.

### v1.0.3 - 2015-07-08

`FIXED`

- Wrong returns on some docblocks.
- Incorrect coding standards.

### v1.0.2 - 2015-06-30

`ADDED`

- `.gitattributes` and `.travis.yml` file.

### v1.0.1 - 2015-06-03

`ADDED`

- Added new methods to create and update an account and to retrieve all the connected accounts.

### v1.0.0 - 2015-04-02

`INIT`

- Initial release.<|MERGE_RESOLUTION|>--- conflicted
+++ resolved
@@ -11,7 +11,6 @@
 
 ---
 
-<<<<<<< HEAD
 ### v2.0.2 - 2016-02-17
 
 `FIXED`
@@ -29,14 +28,13 @@
 `UPDATED`
 
 - Updated to Guzzle 6.
-=======
+
 ### v1.0.9 - 2016-02-26
 
 `ADDED`
 
 - Country Specs API.
 - Delete endpoint to the Skus API.
->>>>>>> a7869606
 
 ### v1.0.8 - 2016-02-17
 
