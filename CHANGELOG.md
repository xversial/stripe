# Change Log

This project follows [Semantic Versioning](CONTRIBUTING.md).

## Proposals

We do not give estimated times for completion on `Accepted` Proposals.

- [Accepted](https://github.com/cartalyst/stripe/labels/Accepted)
- [Rejected](https://github.com/cartalyst/stripe/labels/Rejected)

---

<<<<<<< HEAD
### v2.0.4 - 2016-04-27

`ADDED`

- Guzzle retry middleware.

### v2.0.3 - 2016-02-26

`ADDED`

- Country Specs API.
- Delete endpoint to the Skus API.

### v2.0.2 - 2016-02-17

`FIXED`

- Fixed exception handler to only handle client exceptions.

### v2.0.1 - 2016-02-10

`FIXED`

- Version constant on Stripe class.

### v2.0.0 - 2016-01-17

`UPDATED`

- Updated to Guzzle 6.
=======
### v1.0.10 - 2016-06-24

`ADDED`

- Method to verify a connected account.
- Method to verify a bank account.
- Various missing endpoints.

`FIXED`

- Create method on the File Uploads endpoint.

`UPDATED`

- Test coverage.
>>>>>>> 332ff50e

### v1.0.9 - 2016-02-26

`ADDED`

- Country Specs API.
- Delete endpoint to the Skus API.

### v1.0.8 - 2016-02-17

`FIXED`

- Fixed `__call` method to work with Mockery.

### v1.0.7 - 2015-12-12

`FIXED`

- Issue when the rate limit was reached a wrong exception was being thrown.

### v1.0.6 - 2015-10-14

`FIXED`

- Issue where the amount was not being converted properly if passed without decimals! This reverts the previous fix with a better fix.

`ADDED`

- Bank Accounts (ExternalAccounts) API.
- API tests.

### v1.0.5 - 2015-09-29

`ADDED`

- [Relay](https://stripe.com/relay) endpoints.

### v1.0.4 - 2015-09-18

`FIXED`

- Issue where the `amount` that was not being automatically converted properly.

`ADDED`

- A new `AmountConverter` class that automatically converts the `amount`.
- A methods to the Stripe class to get and set the Amount Converter class easily.

### v1.0.3 - 2015-07-08

`FIXED`

- Wrong returns on some docblocks.
- Incorrect coding standards.

### v1.0.2 - 2015-06-30

`ADDED`

- `.gitattributes` and `.travis.yml` file.

### v1.0.1 - 2015-06-03

`ADDED`

- Added new methods to create and update an account and to retrieve all the connected accounts.

### v1.0.0 - 2015-04-02

`INIT`

- Initial release.<|MERGE_RESOLUTION|>--- conflicted
+++ resolved
@@ -11,7 +11,6 @@
 
 ---
 
-<<<<<<< HEAD
 ### v2.0.4 - 2016-04-27
 
 `ADDED`
@@ -42,7 +41,7 @@
 `UPDATED`
 
 - Updated to Guzzle 6.
-=======
+
 ### v1.0.10 - 2016-06-24
 
 `ADDED`
@@ -58,7 +57,6 @@
 `UPDATED`
 
 - Test coverage.
->>>>>>> 332ff50e
 
 ### v1.0.9 - 2016-02-26
 
