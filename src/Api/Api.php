<?php

/**
 * Part of the Stripe package.
 *
 * NOTICE OF LICENSE
 *
 * Licensed under the 3-clause BSD License.
 *
 * This source file is subject to the 3-clause BSD License that is
 * bundled with this package in the LICENSE file.
 *
 * @package    Stripe
 * @version    2.0.4
 * @author     Cartalyst LLC
 * @license    BSD License (3-clause)
 * @copyright  (c) 2011-2016, Cartalyst LLC
 * @link       http://cartalyst.com
 */

namespace Cartalyst\Stripe\Api;

use GuzzleHttp\Client;
use GuzzleHttp\Middleware;
use GuzzleHttp\HandlerStack;
use Cartalyst\Stripe\Utility;
use Cartalyst\Stripe\ConfigInterface;
use Psr\Http\Message\RequestInterface;
use Cartalyst\Stripe\Exception\Handler;
use Psr\Http\Message\ResponseInterface;
use GuzzleHttp\Exception\ClientException;
use GuzzleHttp\Exception\ConnectException;
use GuzzleHttp\Exception\TransferException;

abstract class Api implements ApiInterface
{
    /**
     * The Config repository instance.
     *
     * @var \Cartalyst\Stripe\ConfigInterface
     */
    protected $config;

    /**
     * Number of items to return per page.
     *
     * @var null|int
     */
    protected $perPage;

    /**
     * Constructor.
     *
     * @param  \Cartalyst\Stripe\ConfigInterface  $client
     * @return void
     */
    public function __construct(ConfigInterface $config)
    {
        $this->config = $config;
    }

    /**
     * {@inheritdoc}
     */
    public function baseUrl()
    {
        return 'https://api.stripe.com';
    }

    /**
     * {@inheritdoc}
     */
    public function getPerPage()
    {
        return $this->perPage;
    }

    /**
     * {@inheritdoc}
     */
    public function setPerPage($perPage)
    {
        $this->perPage = (int) $perPage;

        return $this;
    }

    /**
     * {@inheritdoc}
     */
    public function _get($url = null, $parameters = [])
    {
        if ($perPage = $this->getPerPage()) {
            $parameters['limit'] = $perPage;
        }

        return $this->execute('get', $url, $parameters);
    }

    /**
     * {@inheritdoc}
     */
    public function _head($url = null, array $parameters = [])
    {
        return $this->execute('head', $url, $parameters);
    }

    /**
     * {@inheritdoc}
     */
    public function _delete($url = null, array $parameters = [])
    {
        return $this->execute('delete', $url, $parameters);
    }

    /**
     * {@inheritdoc}
     */
    public function _put($url = null, array $parameters = [])
    {
        return $this->execute('put', $url, $parameters);
    }

    /**
     * {@inheritdoc}
     */
    public function _patch($url = null, array $parameters = [])
    {
        return $this->execute('patch', $url, $parameters);
    }

    /**
     * {@inheritdoc}
     */
    public function _post($url = null, array $parameters = [])
    {
        return $this->execute('post', $url, $parameters);
    }

    /**
     * {@inheritdoc}
     */
    public function _options($url = null, array $parameters = [])
    {
        return $this->execute('options', $url, $parameters);
    }

    /**
     * {@inheritdoc}
     */
    public function execute($httpMethod, $url, array $parameters = [])
    {
        try {
            $parameters = Utility::prepareParameters($parameters);

            $response = $this->getClient()->{$httpMethod}('v1/'.$url, [ 'query' => $parameters ]);

            return json_decode((string) $response->getBody(), true);
        } catch (ClientException $e) {
            new Handler($e);
        }
    }

    /**
     * Returns an Http client instance.
     *
     * @return \GuzzleHttp\Client
     */
    protected function getClient()
    {
<<<<<<< HEAD
        return new Client([
            'base_uri' => $this->baseUrl(), 'handler' => $this->createHandler()
        ]);
    }

    /**
     * Create the client handler.
     *
     * @return \GuzzleHttp\HandlerStack
     */
    protected function createHandler()
    {
        $stack = HandlerStack::create();

        $stack->push(Middleware::mapRequest(function (RequestInterface $request) {
            $config = $this->config;

            return $request
                ->withHeader('Stripe-Version', $config->getApiVersion())
                ->withHeader('Idempotency-Key', $config->getIdempotencyKey())
                ->withHeader('User-Agent', 'Cartalyst-Stripe/'.$config->getVersion())
                ->withHeader('Authorization', 'Basic '.base64_encode($config->getApiKey()))
            ;
        }));

        $stack->push(Middleware::retry(function ($retries, RequestInterface $request, ResponseInterface $response = null, TransferException $exception = null) {
            return $retries < 3 && ($exception instanceof ConnectException || ($response && $response->getStatusCode() >= 500));
        }, function ($retries) {
            return (int) pow(2, $retries) * 1000;
        }));

        return $stack;
=======
        $config = $this->config;

        $config->base_url = $this->baseUrl();

        return new Client($config);
>>>>>>> 74d6c0d9
    }
}<|MERGE_RESOLUTION|>--- conflicted
+++ resolved
@@ -168,7 +168,6 @@
      */
     protected function getClient()
     {
-<<<<<<< HEAD
         return new Client([
             'base_uri' => $this->baseUrl(), 'handler' => $this->createHandler()
         ]);
@@ -201,12 +200,5 @@
         }));
 
         return $stack;
-=======
-        $config = $this->config;
-
-        $config->base_url = $this->baseUrl();
-
-        return new Client($config);
->>>>>>> 74d6c0d9
     }
 }