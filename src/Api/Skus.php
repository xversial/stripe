--- conflicted
+++ resolved
@@ -11,11 +11,7 @@
  * bundled with this package in the LICENSE file.
  *
  * @package    Stripe
-<<<<<<< HEAD
  * @version    2.0.2
-=======
- * @version    1.0.9
->>>>>>> a7869606
  * @author     Cartalyst LLC
  * @license    BSD License (3-clause)
  * @copyright  (c) 2011-2016, Cartalyst LLC
